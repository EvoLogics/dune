//***************************************************************************
// Copyright 2007-2014 Universidade do Porto - Faculdade de Engenharia      *
// Laboratório de Sistemas e Tecnologia Subaquática (LSTS)                  *
//***************************************************************************
// This file is part of DUNE: Unified Navigation Environment.               *
//                                                                          *
// Commercial Licence Usage                                                 *
// Licencees holding valid commercial DUNE licences may use this file in    *
// accordance with the commercial licence agreement provided with the       *
// Software or, alternatively, in accordance with the terms contained in a  *
// written agreement between you and Universidade do Porto. For licensing   *
// terms, conditions, and further information contact lsts@fe.up.pt.        *
//                                                                          *
// European Union Public Licence - EUPL v.1.1 Usage                         *
// Alternatively, this file may be used under the terms of the EUPL,        *
// Version 1.1 only (the "Licence"), appearing in the file LICENCE.md       *
// included in the packaging of this file. You may not use this work        *
// except in compliance with the Licence. Unless required by applicable     *
// law or agreed to in writing, software distributed under the Licence is   *
// distributed on an "AS IS" basis, WITHOUT WARRANTIES OR CONDITIONS OF     *
// ANY KIND, either express or implied. See the Licence for the specific    *
// language governing permissions and limitations at                        *
// https://www.lsts.pt/dune/licence.                                        *
//***************************************************************************
// Author: Renato Caldas                                                    *
//***************************************************************************

// ISO C++ 98 headers.
#include <queue>
#include <cstring>

// DUNE headers.
#include <DUNE/DUNE.hpp>

// Local headers.
#include "HTTPClient.hpp"
#include "EntityActivationMaster.hpp"

namespace Vision
{
  namespace Lumenera
  {
    using DUNE_NAMESPACES;

    //! %Task arguments.
    struct Arguments
    {
      //! Camera IP address.
      Address address;
      //! Maximum Frames Per Second.
      unsigned fps;
      //! Auto Exposure.
      bool auto_exposure;
      //! Exposure Value if Manual.
      float exposure_value;
      //! Maximum Exposure.
      float exposure_max;
      //! Exposure Knee.
      float exposure_knee;
      //! Auto Gain.
      bool auto_gain;
      //! Gain Value if Manual.
      float gain_value;
      //! Maximum Gain.
      float gain_max;
      //! Gain knee.
      float gain_knee;
      //! Gamma value.
      float gamma;
      //! Enable median filtering (helps with noise in low light/high gain settings).
      bool median_filter;
      //! Enable the LED strobe output.
      bool strobe;
      //! Automatic white balance
      bool auto_whitebalance;
      //! White balance red gain.
      float gain_red;
      //! White balance green gain.
      float gain_green;
      //! White balance blue gain.
      float gain_blue;
      //! LED strobe power channel.
      std::string strobe_pwr;
      //! Number of photos per volume.
      unsigned volume_size;
      //! Power GPIO.
      int pwr_gpio;
      //! Whether to configure the camera.
      bool camera_cfg;
      //! Whether to capture from the camera.
      bool camera_capt;
      //! Slave entities
      std::vector<std::string> slave_entities;
    };

    //! Device driver task.
    struct Task: public DUNE::Tasks::Task
    {
      //! HTTP camera port
      static const unsigned c_port = 80;
      //! Configuration parameters
      Arguments m_args;
      //! Video stream HTTP connection
      HTTPClient* m_http;
      //! MJPEG boundary string
      std::string m_boundary;
      //! Destination log folder.
      Path m_log_dir;
      //! Current destination volume.
      Path m_volume;
      //! Current number of volumes.
      unsigned m_volume_count;
      //! Number of files in current volume.
      unsigned m_file_count;
      // Timestamp for last frame
      double m_timestamp;
      //! Power GPIO.
      Hardware::GPIO* m_pwr_gpio;
      //! Config is dirty.
      bool m_cfg_dirty;
<<<<<<< HEAD
      //! Slave entities
      EntityActivationMaster* m_slave_entities;
      //! Activation timer
      Counter<double> m_act_timer;
=======
      //! True if received the logging path.
      bool m_log_dir_updated;
>>>>>>> 303f5a96

      Task(const std::string& name, Tasks::Context& ctx):
        Tasks::Task(name, ctx),
        m_http(NULL),
        m_boundary(""),
        m_log_dir(ctx.dir_log),
        m_volume_count(0),
        m_file_count(0),
        m_pwr_gpio(NULL),
        m_cfg_dirty(false),
<<<<<<< HEAD
        m_slave_entities(NULL)
=======
        m_log_dir_updated(false)
>>>>>>> 303f5a96
      {
        // Retrieve configuration values.
        paramActive(Tasks::Parameter::SCOPE_MANEUVER,
                    Tasks::Parameter::VISIBILITY_USER);

        param("Power GPIO", m_args.pwr_gpio)
        .defaultValue("-1")
        .description("GPIO that controls power to the camera");

        param("Camera IPv4 Address", m_args.address)
        .defaultValue("10.0.10.82")
        .description("IPv4 address of the camera");

        param("Frames Per Second", m_args.fps)
        .visibility(Tasks::Parameter::VISIBILITY_USER)
        .scope(Tasks::Parameter::SCOPE_GLOBAL)
        .defaultValue("15")
        .description("Frames per second");

        param("Auto Exposure", m_args.auto_exposure)
        .visibility(Tasks::Parameter::VISIBILITY_USER)
        .scope(Tasks::Parameter::SCOPE_GLOBAL)
        .defaultValue("true")
        .description("Enable automatic exposure");

        param("Exposure Value", m_args.exposure_value)
        .visibility(Tasks::Parameter::VISIBILITY_USER)
        .scope(Tasks::Parameter::SCOPE_GLOBAL)
        .defaultValue("0.008")
        .description("Exposure value if auto exposure is disabled");

        param("Autoexposure Knee", m_args.exposure_knee)
        .visibility(Tasks::Parameter::VISIBILITY_USER)
        .scope(Tasks::Parameter::SCOPE_GLOBAL)
        .defaultValue("5")
        .description("Exposure limit before increasing the gain (in miliseconds)");

        param("Maximum Exposure", m_args.exposure_max)
        .visibility(Tasks::Parameter::VISIBILITY_USER)
        .scope(Tasks::Parameter::SCOPE_GLOBAL)
        .defaultValue("10")
        .description("Maximum exposure in miliseconds");

        param("Auto Gain", m_args.auto_gain)
        .visibility(Tasks::Parameter::VISIBILITY_USER)
        .scope(Tasks::Parameter::SCOPE_GLOBAL)
        .defaultValue("true")
        .description("Enable automatic gain");

        param("Gain Value", m_args.gain_value)
        .visibility(Tasks::Parameter::VISIBILITY_USER)
        .scope(Tasks::Parameter::SCOPE_GLOBAL)
        .defaultValue("1.0")
        .description("Gain value if auto gain is disabled");

        param("Autogain Knee", m_args.gain_knee)
        .visibility(Tasks::Parameter::VISIBILITY_USER)
        .scope(Tasks::Parameter::SCOPE_GLOBAL)
        .defaultValue("2.0")
        .description("Gain limit before increasing the exposure");

        param("Maximum Gain", m_args.gain_max)
        .visibility(Tasks::Parameter::VISIBILITY_USER)
        .scope(Tasks::Parameter::SCOPE_GLOBAL)
        .defaultValue("4.0")
        .description("Maximum gain");

        param("Gamma", m_args.gamma)
        .visibility(Tasks::Parameter::VISIBILITY_USER)
        .scope(Tasks::Parameter::SCOPE_GLOBAL)
        .defaultValue("1.4")
        .description("Gamma Value");

        param("Median Filter", m_args.median_filter)
        .visibility(Tasks::Parameter::VISIBILITY_USER)
        .scope(Tasks::Parameter::SCOPE_GLOBAL)
        .defaultValue("false")
        .description("Enable Median Filter");

        param("Auto White Balance", m_args.auto_whitebalance)
        .visibility(Tasks::Parameter::VISIBILITY_USER)
        .scope(Tasks::Parameter::SCOPE_GLOBAL)
        .defaultValue("true")
        .description("Enable Continuous Automatic White Balance");

        param("White Balance Gain Red", m_args.gain_red)
        .visibility(Tasks::Parameter::VISIBILITY_USER)
        .scope(Tasks::Parameter::SCOPE_GLOBAL)
        .defaultValue("2.0")
        .description("White Balance Gain Red");

        param("White Balance Gain Green", m_args.gain_green)
        .visibility(Tasks::Parameter::VISIBILITY_USER)
        .scope(Tasks::Parameter::SCOPE_GLOBAL)
        .defaultValue("1.0")
        .description("White Balance Gain Green");

        param("White Balance Gain Blue", m_args.gain_blue)
        .visibility(Tasks::Parameter::VISIBILITY_USER)
        .scope(Tasks::Parameter::SCOPE_GLOBAL)
        .defaultValue("2.0")
        .description("White Balance Gain Blue");

        param("Strobe", m_args.strobe)
        .visibility(Tasks::Parameter::VISIBILITY_USER)
        .scope(Tasks::Parameter::SCOPE_GLOBAL)
        .defaultValue("true")
        .description("Enable Strobe");

        param("Power Channel - Strobe", m_args.strobe_pwr)
        .description("Power channel of the strobe");

        param("Volume Size", m_args.volume_size)
        .defaultValue("1000")
        .description("Number of photos per volume");

        param("Enable Camera Configuration", m_args.camera_cfg)
        .defaultValue("true")
        .description("Attempt to configure the camera");

        param("Enable Camera Streaming", m_args.camera_capt)
        .defaultValue("true")
        .description("Attempt to capture frames from the camera");

        param("Slave Entities", m_args.slave_entities)
        .defaultValue("")
        .description("Slave entities to activate/deactivate");

        bind<IMC::LoggingControl>(this);
        bind<IMC::EntityActivationState>(this);
      }

      void
      onUpdateParameters(void)
      {
        m_cfg_dirty = true;

        if (m_slave_entities)
          m_slave_entities->addEntities(m_args.slave_entities);
      }

      void
      onResourceAcquisition(void)
      {
        if (m_args.pwr_gpio > 0)
        {
          m_pwr_gpio = new Hardware::GPIO(m_args.pwr_gpio);
          m_pwr_gpio->setDirection(Hardware::GPIO::GPIO_DIR_OUTPUT);
          m_pwr_gpio->setValue(0);
        }

        m_slave_entities = new EntityActivationMaster(this);
        m_slave_entities->addEntities(m_args.slave_entities);
      }

      void
      onResourceRelease(void)
      {
        trace("releasing");
        requestDeactivation();

        if (m_pwr_gpio != NULL)
        {
          delete m_pwr_gpio;
          m_pwr_gpio = NULL;
        }

        if (m_slave_entities != NULL)
        {
          delete m_slave_entities;
          m_slave_entities = NULL;
        }
      }

      void
      consume(const IMC::LoggingControl* msg)
      {
        if (!isDeactivating() && (msg->getDestination() != getSystemId()))
          return;

        if (msg->op == IMC::LoggingControl::COP_CURRENT_NAME)
        {
          m_log_dir = m_ctx.dir_log / msg->name / "Photos";
          m_log_dir_updated = true;
          trace("received new log dir");
        }
      }

      void
      onRequestActivation(void)
      {
        trace("received activation request");

        if (m_pwr_gpio != NULL)
          m_pwr_gpio->setValue(1);

        m_slave_entities->activate();
        m_act_timer.setTop(getActivationTime());

        IMC::LoggingControl log_ctl;
        log_ctl.op = IMC::LoggingControl::COP_REQUEST_CURRENT_NAME;
        dispatch(log_ctl);
      }

      void
      checkActivationProgress(void)
      {
<<<<<<< HEAD
        trace("checking activation");

        if (m_act_timer.overflow() && m_act_timer.getTop() != 0)
        {
          activationFailed(DTR("failed to activate required entities"));
          m_slave_entities->deactivate();
          return;
        }

        if (!m_slave_entities->checkActivation())
=======
        if (!isActivating() || !m_log_dir_updated)
>>>>>>> 303f5a96
          return;

        m_cfg_dirty = true;
        activate();
        debug("activation took %0.2f s", getActivationTime() - m_act_timer.getRemaining());
      }

      void
      onRequestDeactivation(void)
      {
        trace("received deactivation request");
        m_slave_entities->deactivate();

        m_act_timer.setTop(getDeactivationTime());
      }

      void
      checkDeactivationProgress(void)
      {
        trace("checking deactivation");

        if (m_act_timer.overflow() && m_act_timer.getTop() != 0)
          deactivationFailed(DTR("failed to deactivate required entities"));

        if (m_slave_entities->checkDeactivation())
          deactivate();
      }

      void
      onActivation(void)
      {
        m_file_count = 0;
        m_volume_count = 0;

        changeVolume();

        setStrobePower(true);

        setEntityState(IMC::EntityState::ESTA_NORMAL, Status::CODE_ACTIVE);
      }

      void
      onDeactivation(void)
      {
        stopVideo();
        inf(DTR("stopped video stream"));

        setStrobePower(false);
        m_log_dir_updated = false;

        if (m_pwr_gpio != NULL)
          m_pwr_gpio->setValue(0);

        setEntityState(IMC::EntityState::ESTA_NORMAL, Status::CODE_IDLE);
      }

      void
      consume(const IMC::EntityActivationState* msg)
      {
        if (msg->getSourceEntity() == DUNE_IMC_CONST_UNK_EID)
        {
          err("invalid entity");
          return;
        }

        std::string name = resolveEntity(msg->getSourceEntity());
        m_slave_entities->onEntityActivationState(name, msg);
      }

      void
      setStrobePower(bool value)
      {
        if (!m_args.strobe)
          return;

        if (m_args.strobe_pwr.empty())
          return;

        IMC::PowerChannelControl pcc;
        pcc.name = m_args.strobe_pwr;

        if (value)
          pcc.op = IMC::PowerChannelControl::PCC_OP_TURN_ON;
        else
          pcc.op = IMC::PowerChannelControl::PCC_OP_TURN_OFF;

        dispatch(pcc);
      }

      void
      startVideo(void)
      {
        debug("starting video stream");

        // Send request
        const char cmd[] = "GET /cgi-bin/nph-video?type=multipart/x-mixed-replace&archive=1\r\n";
        m_http = new HTTPClient(cmd, m_args.address, c_port);

        // Get reply header
        std::vector<std::string> header;
        std::vector<std::string>::iterator it;

        m_http->getHeader(header);

        if (header[0] != "HTTP/1.0 200 OK\r\n")
        {
          err(DTR("failed to start video stream"));
          stopVideo();
          return;
        }

        for (it = header.begin(); it != header.end(); it++)
        {
          if (String::startsWith(*it, "Content-Type"))
          {
            const char st[] = "boundary=\"";
            unsigned ibgn = (*it).find(st);
            ibgn += strlen(st);
            unsigned iend = (*it).find('"', ibgn);
            m_boundary = (*it).substr(ibgn, iend - ibgn);
          }
        }

        inf(DTR("started video stream"));
      }

      void
      stopVideo(void)
      {
        if (m_http == NULL)
          return;

        debug("stopping video stream");
        delete m_http;
        m_http = NULL;
      }

      void
      captureFrame(ByteBuffer &dst, double timeout = 2.0)
      {
        std::vector<std::string> header;
        std::vector<std::string>::iterator it;
        size_t jpg_size = 0;

        m_http->skipToBoundary(m_boundary);
        m_http->getHeader(header);
        m_timestamp = Clock::getSinceEpoch();

        for (it = header.begin(); it != header.end(); it++)
        {
          if (String::startsWith(*it, "Content-length:"))
          {
            jpg_size = std::atoi((*it).substr(15, (*it).size()-15).c_str());

            if (jpg_size <= 0)
              spew("Content-length is zero");
            break;
          }
        }

        if (jpg_size <= 0)
          spew("jpeg size is zero after header");

        // Retrieve JPEG data
        dst.setSize(jpg_size);
        m_http->getBinary(dst.getBufferSigned(), jpg_size, timeout);
      }

      void
      setProperty(std::string property, std::string value)
      {
        // Send request
        std::string cmd = "GET /cgi-bin/set?" + property + "=" + value + "\r\n";
        HTTPClient cli(cmd.c_str(), m_args.address, c_port);

        std::vector<std::string> text;
        std::vector<std::string>::iterator it;

        try
        {
          // Consume the header (ignore it)
          cli.getHeader(text);
          text.clear();

          // Retrieve the reply body
          cli.getBody(text);
        }
        catch (...)
        { }

        for (it = text.begin(); it != text.end(); it++)
        {
          if (String::startsWith(*it, "<title>"))
          {
            if( *it == "<title>Success</title>\r\n")
              // success, just return
              return;
            break;
          }
        }

        // setting the propery failed for some reason
        throw std::runtime_error(DTR("failed to set property"));
      }

      void
      getProperty(std::string property, std::string& value)
      {
        // Send request
        std::string cmd = "GET /cgi-bin/get?" + property + "\r\n";
        HTTPClient cli(cmd.c_str(), m_args.address, c_port);

        std::vector<std::string> text;
        std::vector<std::string>::iterator it;

        try
        {
          // Consume the header (ignore it)
          cli.getHeader(text);
          text.clear();

          // Retrieve the reply body
          cli.getBody(text);
        }
        catch (...)
        { }

        bool next_is_value = false;
        for (it = text.begin(); it != text.end(); it++)
        {
          if (next_is_value)
          {
            value = *it;
            return;
          }
          else if (*it == "<pre>\r\n")
          {
            next_is_value = true;
          }
          else if (String::startsWith(*it, "<title>"))
          {
            // setting the propery failed for some reason
            if( *it != "<title>Success</title>\r\n")
              throw std::runtime_error(DTR("failed to set property"));
          }
        }
      }

      void
      setProperties(void)
      {
        debug("setting frames per second to '%u'", m_args.fps);
        setProperty("maximum_framerate", uncastLexical(m_args.fps));

        if (m_args.auto_exposure)
        {
          debug("enabling autoexposure");
          setProperty("autoexposure", "1");
          debug("setting maximum exposure to '%f' miliseconds", m_args.exposure_max);
          setProperty("maximum_exposure", uncastLexical(m_args.exposure_max));
          debug("setting autoexposure knee to '%f' miliseconds", m_args.exposure_knee);
          setProperty("autoexposure_knee", uncastLexical(m_args.exposure_knee));
        }
        else
        {
          debug("disabling autoexposure");
          setProperty("autoexposure", "0");
          debug("setting exposure value to '%f' miliseconds", m_args.exposure_value);
          setProperty("exposure", uncastLexical(m_args.exposure_value));
        }

        if (m_args.auto_gain)
        {
          debug("enabling autogain");
          setProperty("autogain", "1");
          debug("setting maximum gain to '%f'", m_args.gain_max);
          setProperty("maximum_gain", uncastLexical(m_args.gain_max));
          debug("setting autogain knee to '%f'", m_args.gain_knee);
          setProperty("autogain_knee", uncastLexical(m_args.gain_knee));
        }
        else
        {
          debug("disabling autogain");
          setProperty("autogain", "0");
          debug("setting gain value to '%f'", m_args.gain_value);
          setProperty("gain", uncastLexical(m_args.gain_value));
        }

        if (m_args.auto_whitebalance)
        {
          debug("enabling continuous automatic whitebalance");
          setProperty("whitebalance", "continuous");

        }
        else
        {
          debug("disabling continuous automatic whitebalance");
          setProperty("whitebalance", "off");
          setProperty("whitebalance_preset", "user");
          debug("setting whitebalance gains to R='%f' G='%f' B='%f'", m_args.gain_red, m_args.gain_blue, m_args.gain_blue);
          setProperty("gain_red", uncastLexical(m_args.gain_red));
          setProperty("gain_green", uncastLexical(m_args.gain_green));
          setProperty("gain_blue", uncastLexical(m_args.gain_blue));
        }

        debug("setting gamma to '%f'", m_args.gamma);
        setProperty("gamma", uncastLexical(m_args.gamma));
        debug("setting median filtering to '%u'", m_args.median_filter);
        setProperty("median_filter", uncastLexical(m_args.median_filter));

        if (m_args.strobe)
        {
          debug("enabling strobe output");
          setProperty("output_select", "strobe");
        }
        else
        {
          debug("disabling strobe output");
          setProperty("output_select", "off");
        }
      }

      void
      changeVolume(void)
      {
        m_volume = m_log_dir / String::str("%06u", m_volume_count);
        m_volume.create();
        ++m_volume_count;
      }

      void
      onMain(void)
      {
        ByteBuffer dst;

        while (!stopping())
        {
          if (isActive())
          {
            consumeMessages();
            if (!isActive())
              continue;
          }
          else
          {
            waitForMessages(1.0);
            if (isActivating())
              checkActivationProgress();
            else if (isDeactivating())
              checkDeactivationProgress();
            continue;
          }

          if (m_args.camera_cfg && m_cfg_dirty)
          {
            try
            {
              setProperties();
              m_cfg_dirty = false;
              setEntityState(IMC::EntityState::ESTA_NORMAL, Status::CODE_ACTIVE);
              inf(DTR("successfully configured camera"));
            }
            catch (std::runtime_error& e)
            {
              if (getEntityState() != IMC::EntityState::ESTA_FAULT)
              {
                setEntityState(IMC::EntityState::ESTA_FAULT, Status::CODE_COM_ERROR);
                err("%s", e.what());
              }
              waitForMessages(0.2);
              continue;
            }
          }

          if (!m_args.camera_capt)
            continue;

          if (m_http == NULL)
          {
            try
            {
              startVideo();
              setEntityState(IMC::EntityState::ESTA_NORMAL, Status::CODE_ACTIVE);
            }
            catch (std::runtime_error& e)
            {
              if (getEntityState() != IMC::EntityState::ESTA_FAULT)
              {
                setEntityState(IMC::EntityState::ESTA_FAULT, Status::CODE_COM_ERROR);
                err("%s", e.what());
              }
              stopVideo();
            }
            continue;
          }

          try
          {
            captureFrame(dst);
            if (dst.getSize() == 0)
              spew("destination size is zero");
          }
          catch (std::runtime_error& e)
          {
            debug("frame capture failed: %s", e.what());
            stopVideo();
          }

          if (m_file_count++ == m_args.volume_size)
          {
            m_file_count = 0;
            changeVolume();
          }

          // Save file.
          double timestamp = Clock::getSinceEpoch();
          Path file = m_volume / String::str("%0.4f.jpg", timestamp);
          std::ofstream jpg(file.c_str(), std::ios::binary);
          jpg.write(dst.getBufferSigned(), dst.getSize());
        }
      }
    };
  }
}

DUNE_TASK<|MERGE_RESOLUTION|>--- conflicted
+++ resolved
@@ -118,15 +118,12 @@
       Hardware::GPIO* m_pwr_gpio;
       //! Config is dirty.
       bool m_cfg_dirty;
-<<<<<<< HEAD
       //! Slave entities
       EntityActivationMaster* m_slave_entities;
       //! Activation timer
       Counter<double> m_act_timer;
-=======
       //! True if received the logging path.
       bool m_log_dir_updated;
->>>>>>> 303f5a96
 
       Task(const std::string& name, Tasks::Context& ctx):
         Tasks::Task(name, ctx),
@@ -137,11 +134,8 @@
         m_file_count(0),
         m_pwr_gpio(NULL),
         m_cfg_dirty(false),
-<<<<<<< HEAD
-        m_slave_entities(NULL)
-=======
+        m_slave_entities(NULL),
         m_log_dir_updated(false)
->>>>>>> 303f5a96
       {
         // Retrieve configuration values.
         paramActive(Tasks::Parameter::SCOPE_MANEUVER,
@@ -349,7 +343,6 @@
       void
       checkActivationProgress(void)
       {
-<<<<<<< HEAD
         trace("checking activation");
 
         if (m_act_timer.overflow() && m_act_timer.getTop() != 0)
@@ -359,10 +352,7 @@
           return;
         }
 
-        if (!m_slave_entities->checkActivation())
-=======
-        if (!isActivating() || !m_log_dir_updated)
->>>>>>> 303f5a96
+        if (!m_slave_entities->checkActivation() || !m_log_dir_updated)
           return;
 
         m_cfg_dirty = true;
