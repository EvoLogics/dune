--- conflicted
+++ resolved
@@ -46,14 +46,10 @@
 //! Depth hysteresis for ignoring ranges and altitude
 static const float c_depth_hyst = 0.5;
 //! State to string for debug messages
-<<<<<<< HEAD
-static const std::string c_str_states[] = {DTR("Idle"), DTR("Tracking"), DTR("Depth"),
-                                           DTR("Max Depth"), DTR("Unsafe"), DTR("Avoiding")};
-=======
 static const std::string c_str_states[] = {DTR_RT("Idle"), DTR_RT("Tracking"),
                                            DTR_RT("Depth"), DTR_RT("Unsafe"),
                                            DTR_RT("Avoiding")};
->>>>>>> 5bae87c6
+
 //! Bottom tracker name
 static const std::string c_bt_name = DTR_RT("BottomTrack");
 
@@ -383,11 +379,7 @@
       // if altitude is not admissible for depth control
       if (depth_ref < m_args->adm_alt && m_estate.alt < m_args->adm_alt)
       {
-<<<<<<< HEAD
         debug("below admissible depth. moving to altitude control.");
-=======
-        info(DTR("too deep, forcing depth control"));
->>>>>>> 5bae87c6
 
         m_forced = FC_ALTITUDE;
         m_mstate = SM_TRACKING;
