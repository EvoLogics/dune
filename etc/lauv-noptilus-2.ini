############################################################################
# Copyright 2007-2017 Universidade do Porto - Faculdade de Engenharia      #
# Laboratório de Sistemas e Tecnologia Subaquática (LSTS)                  #
############################################################################
# This file is part of DUNE: Unified Navigation Environment.               #
#                                                                          #
# Commercial Licence Usage                                                 #
# Licencees holding valid commercial DUNE licences may use this file in    #
# accordance with the commercial licence agreement provided with the       #
# Software or, alternatively, in accordance with the terms contained in a  #
# written agreement between you and Faculdade de Engenharia da             #
# Universidade do Porto. For licensing terms, conditions, and further      #
# information contact lsts@fe.up.pt.                                       #
#                                                                          #
# Modified European Union Public Licence - EUPL v.1.1 Usage                #
# Alternatively, this file may be used under the terms of the Modified     #
# EUPL, Version 1.1 only (the "Licence"), appearing in the file LICENCE.md #
# included in the packaging of this file. You may not use this work        #
# except in compliance with the Licence. Unless required by applicable     #
# law or agreed to in writing, software distributed under the Licence is   #
# distributed on an "AS IS" basis, WITHOUT WARRANTIES OR CONDITIONS OF     #
# ANY KIND, either express or implied. See the Licence for the specific    #
# language governing permissions and limitations at                        #
# https://github.com/LSTS/dune/blob/master/LICENCE.md and                  #
# http://ec.europa.eu/idabc/eupl.html.                                     #
############################################################################
# Author: Ricardo Martins                                                  #
############################################################################
# LAUV Noptilus 2 configuration file                                       #
############################################################################

[Require auv/basic.ini]
[Require hardware/lctr-a6xx/basic.ini]
[Require hardware/lctr-a6xx/edgetech-2205.ini]
[Require hardware/lctr-a6xx/evologics.ini]
[Require hardware/lctr-a6xx/gps-lc2m.ini]
[Require hardware/lctr-a6xx/gsm-lc2m.ini]
[Require hardware/lctr-a6xx/hg1700.ini]
[Require hardware/lctr-a6xx/iridiumsbd-lc2m.ini]
[Require hardware/lctr-a6xx/imagenex852.ini]
[Require hardware/lctr-a6xx/limu.ini]
[Require hardware/lctr-a6xx/navquestdvl.ini]
[Require hardware/lctr-a6xx/psimar.ini]
[Require hardware/lctr-a6xx/scrtv4.ini]
[Require hardware/lctr-a6xx/xchangesv.ini]

############################################################################
# Vehicle specific overrides                                               #
############################################################################
[General]
Vehicle                                 = lauv-noptilus-2
Absolute Maximum Depth                  = 50
Absolute Minimum Altitude               = 1.2
Battery Packs                           = 4
Battery Capacity                        = 700
Power Model -- Conversion - Watt        = 0, 14, 22.5, 70
Power Model -- Conversion - RPM         = 0, 500, 850, 1400
Speed Conversion -- Actuation           = 0, 34, 56
Speed Conversion -- RPM                 = 0, 850, 1400
Speed Conversion -- MPS                 = 0, 1, 1.4
Maximum Absolute Speed                  = 1.6
Hardware List                           = LSTS PCTLv2,
                                          IEI PM-LX2-800W,
                                          Ubiquiti PicoStation M2HP,
                                          TP-LINK SF1008D,
                                          GSM/UMTS/HDSPA,
                                          Evologics S2CR 18/34,
                                          U-blox EVK-6H,
                                          Keller-33x,
                                          LSTS LIMUv1,
                                          LSTS BROOM + Motor,
                                          LSTS SCRTv4 + BMS-705MG,
                                          LinkQuest NavQuest 600 Micro,
                                          Honeywell HG1700,
                                          Imagenex 852,
                                          AML SV Xchange,
                                          EdgeTech 2205


[Control.AUV.Attitude]
Roll PID Gains                          = 1.0, 0.0, 0.2
Depth PID Gains                         = 0.4, 0.05, 0.6
Depth Integral Limit                    = 5.0
Heading Rate PID Gains                  = 1.5, 0.0, 0.0
Roll Compensation -- Use Offset         = false
Roll Compensation -- Offset Angle       = -5.0
Roll Compensation -- Use Speed          = true
Roll Compensation -- Speed Bounds       = 0.8, 1.7
Roll Compensation -- Speed Gain         = 0.5

[Control.Path.VectorField]
Bottom Track -- Enabled                 = true

[Monitors.Entities]
Default Monitoring -- Hardware          = Clock,
                                          Collisions,
                                          DVL,
                                          Fuel,
                                          IMU,
                                          Leak Sensor - Antenna,
                                          Leak Sensor - Bottom,
                                          Motor Controller,
                                          Servo Controller,
                                          Sidescan

[Monitors.FuelLevel]
Capacity Decay Factor                   = 10.0

[Navigation.AUV.Ranger]
Enabled                                 = Always
Entity Label                            = Ranger
Ping Periodicity                        = 5
Debug Level                             = Spew

[Navigation.AUV.Navigation]
Distance Between DVL and CG             = 0.36
Distance Between LBL and GPS            = 1.09

[Power.PCTLv2]
ADC Reference Voltage                   = 1.083
Power Channel 2 - Name                  = Sound Velocity Sensor
Power Channel 2 - State                 = 1
Power Channel 4 - Name                  = Evologics
Power Channel 4 - State                 = 1
Power Channel 5 - Name                  = Private (Sidescan)
Power Channel 5 - State                 = 0
<<<<<<< HEAD
Power Channel 10 - Name                 = Everun
Power Channel 10 - State                = 1
=======
Power Channel 11 - Name                 = Private (Auxiliary CPU)
Power Channel 11 - State                = 0
>>>>>>> 75855f0a
Power Channel 13 - Name                 = N/C (+5V_6)
Power Channel 13 - State                = 0

[Sensors.Edgetech2205]
IPv4 Address                            = 10.0.10.94

[Sensors.LIMU]
Hard-Iron Calibration                   = 0.0585, 0.0246, 0.0
Serial Port - Device                    = /dev/uart/8

[Sensors.NavQuestDVL]
Device Position                         = 1.09, 0, 0.12

[Simulators.LBL]
Wait for Ping Request                   = true

[Transports.Evologics]
IPv4 Address                            = 10.0.10.95

[Transports.UAN]
Enabled                                 = Hardware
Entity Label                            = Acoustic Access Controller
Enable Reports                          = true

[Monitors.Clock]
Enabled                                 = Hardware

[Supervisors.ClockPPS]
Enabled                                 = Never

[Monitors.EVERUN]
Enabled                                 = Always
Entity Label                            = Everun
Slave System Name                       = bbb-everun
Power Channel                           = Everun
Turn On System                          = false
Ip Host                                 = 10.0.10.96
Port Host                               = 9090
Number of attempts to connect           = 1
Sampling Time                           = 60
Rate                                    = 10
Input Data                              = 1,2,3,4,5,6,7<|MERGE_RESOLUTION|>--- conflicted
+++ resolved
@@ -124,13 +124,8 @@
 Power Channel 4 - State                 = 1
 Power Channel 5 - Name                  = Private (Sidescan)
 Power Channel 5 - State                 = 0
-<<<<<<< HEAD
 Power Channel 10 - Name                 = Everun
 Power Channel 10 - State                = 1
-=======
-Power Channel 11 - Name                 = Private (Auxiliary CPU)
-Power Channel 11 - State                = 0
->>>>>>> 75855f0a
 Power Channel 13 - Name                 = N/C (+5V_6)
 Power Channel 13 - State                = 0
 
@@ -170,6 +165,6 @@
 Ip Host                                 = 10.0.10.96
 Port Host                               = 9090
 Number of attempts to connect           = 1
-Sampling Time                           = 60
-Rate                                    = 10
-Input Data                              = 1,2,3,4,5,6,7+Sampling Time                           = 3600
+Rate                                    = 400000
+Input Data                              = 0,1,2,3,4,5,6,7